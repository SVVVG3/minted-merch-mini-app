'use client';

import { useState, useEffect } from 'react';
import { useRouter } from 'next/navigation';
import { useFarcaster } from '@/lib/useFarcaster';
import { shareToFarcaster } from '@/lib/farcasterShare';
import { useAccount, useWriteContract, useWaitForTransactionReceipt, useSendTransaction } from 'wagmi';
import Image from 'next/image';
import { triggerHaptic } from '@/lib/haptics';
import { getContract } from 'thirdweb';
import { claimTo } from 'thirdweb/extensions/erc1155';
import { base } from 'thirdweb/chains';
import { client } from '@/lib/thirdwebClient';

/**
 * MintPageClient - Main UI for NFT Mint Campaign
 * 
 * User Flow:
 * 1. Load campaign data + auto-register user
 * 2. Mint NFT (WalletConnect)
 * 3. MANDATORY share to Farcaster
 * 4. Claim tokens (after share)
 * 5. Show staking teaser + CTA to shop
 */
export default function MintPageClient({ slug }) {
  const router = useRouter();
  const { user: farcasterUser, sessionToken, isInFarcaster, isReady } = useFarcaster();

  // Wagmi hooks for NFT minting
  const { 
    sendTransaction: sendMintTx, 
    data: mintTxHash, 
    isPending: isMintTxPending,
    error: mintWriteError 
  } = useSendTransaction();
  const { 
    isLoading: isMintConfirming, 
    isSuccess: isMintConfirmed 
  } = useWaitForTransactionReceipt({
    hash: mintTxHash,
  });

  // Wagmi hooks for token claiming (like Ambassador program)
  const { 
    writeContract: writeClaimContract, 
    data: claimTxHash, 
    isPending: isClaimTxPending,
    error: claimWriteError 
  } = useWriteContract();
  const { 
    isLoading: isClaimConfirming, 
    isSuccess: isClaimConfirmed 
  } = useWaitForTransactionReceipt({
    hash: claimTxHash,
  });

  // Campaign data
  const [campaign, setCampaign] = useState(null);
  const [userStatus, setUserStatus] = useState(null);
  const [loading, setLoading] = useState(true);
  const [error, setError] = useState(null);

  // Mint state
  const [isMinting, setIsMinting] = useState(false);
  const [mintError, setMintError] = useState(null);
  const [claimId, setClaimId] = useState(null);

  // Share state
  const [showShareModal, setShowShareModal] = useState(false);
  const [isSharing, setIsSharing] = useState(false);
  const [hasShared, setHasShared] = useState(false);

  // Claim state
  const [claimError, setClaimError] = useState(null);
  const [hasClaimed, setHasClaimed] = useState(false);

  // Staking teaser
  const [showStakingTeaser, setShowStakingTeaser] = useState(false);

  // Auto-register user on page load
  useEffect(() => {
    if (farcasterUser && sessionToken) {
      console.log('📝 Auto-registering user...');
      
      fetch('/api/register-user', {
        method: 'POST',
        headers: {
          'Content-Type': 'application/json',
          'Authorization': `Bearer ${sessionToken}`
        },
        body: JSON.stringify({
          fid: farcasterUser.fid,
          username: farcasterUser.username,
          displayName: farcasterUser.displayName || farcasterUser.username,
          bio: farcasterUser.bio || null,
          pfpUrl: farcasterUser.pfpUrl || null
        })
      })
        .then(res => res.json())
        .then(data => {
          console.log('✅ User registered/updated:', data);
        })
      .catch(err => {
        console.error('⚠️  Profile registration failed (non-blocking):', err);
      });
    }
  }, [farcasterUser, sessionToken]);

  // Fetch campaign data
  useEffect(() => {
    async function fetchCampaign() {
      try {
        setLoading(true);
        
        const headers = {};
        if (sessionToken) {
          headers['Authorization'] = `Bearer ${sessionToken}`;
        }

        const response = await fetch(`/api/nft-mints/${slug}`, { headers });
        
        if (!response.ok) {
          throw new Error('Campaign not found');
        }

        const data = await response.json();
        console.log('📋 Campaign data:', data);
        
        setCampaign(data.campaign);
        setUserStatus(data.userStatus);
        
        // Set initial state based on user status
        if (data.userStatus.claimId) {
          setClaimId(data.userStatus.claimId);
        }
        if (data.userStatus.hasShared) {
          setHasShared(true);
        }
        if (data.userStatus.hasClaimed) {
          setHasClaimed(true);
          setShowStakingTeaser(true);
        }
        
      } catch (err) {
        console.error('❌ Error fetching campaign:', err);
        setError(err.message);
      } finally {
        setLoading(false);
      }
    }

    if (slug) {
      fetchCampaign();
    }
  }, [slug, sessionToken]);

  // Watch for mint transaction confirmation
  useEffect(() => {
    if (isMintConfirmed && mintTxHash) {
      console.log('✅ NFT mint confirmed! TX:', mintTxHash);
      
      // Record mint in backend
      const recordMint = async () => {
        try {
          const { sdk } = await import('@/lib/frame');
          const accounts = await sdk.wallet.ethProvider.request({
            method: 'eth_requestAccounts'
          });
          const walletAddress = accounts[0];

          console.log('💾 Recording mint in database...');
          const response = await fetch(`/api/nft-mints/${slug}/mint`, {
            method: 'POST',
            headers: {
              'Content-Type': 'application/json',
              'Authorization': `Bearer ${sessionToken}`
            },
            body: JSON.stringify({
              transactionHash: mintTxHash,
              walletAddress,
              tokenId: campaign.tokenId || '0'
            })
          });

          if (response.ok) {
            const data = await response.json();
            console.log('✅ Mint recorded:', data);
            
            // Update state
            setClaimId(data.claim.id); // Fix: API returns data.claim.id, not data.claimId
            setUserStatus(prev => ({ ...prev, hasMinted: true, canMint: false }));
            setShowShareModal(true);
          } else {
            console.error('⚠️  Failed to record mint');
          }
        } catch (err) {
          console.error('❌ Error recording mint:', err);
        } finally {
          setIsMinting(false);
        }
      };

      recordMint();
    }
  }, [isMintConfirmed, mintTxHash]);

  // Watch for Wagmi errors
  useEffect(() => {
    if (claimWriteError) {
      console.error('❌ Wagmi claim error:', claimWriteError);
      setClaimError(claimWriteError.message || 'Transaction failed');
    }
  }, [claimWriteError]);

  useEffect(() => {
    if (mintWriteError) {
      console.error('❌ Wagmi mint error:', mintWriteError);
      setMintError(mintWriteError.message || 'Transaction failed');
      setIsMinting(false);
    }
  }, [mintWriteError]);

  // Watch for claim transaction confirmation
  useEffect(() => {
    if (isClaimConfirmed && claimTxHash) {
      console.log('✅ Token claim confirmed! TX:', claimTxHash);
      
      // Mark as claimed in backend
      const markClaimed = async () => {
        try {
          console.log('💾 Marking claim as complete in database...');
          const response = await fetch(`/api/nft-mints/claims/${claimId}/mark-claimed`, {
            method: 'POST',
            headers: {
              'Content-Type': 'application/json',
              'Authorization': `Bearer ${sessionToken}`
            },
            body: JSON.stringify({
              transactionHash: claimTxHash
            })
          });

          if (response.ok) {
            console.log('✅ Claim marked as complete!');
            setHasClaimed(true);
            setShowStakingTeaser(true);
          } else {
            console.error('⚠️  Failed to mark claim as complete');
          }
        } catch (err) {
          console.error('❌ Error marking claim:', err);
        }
      };

      markClaimed();
    }
  }, [isClaimConfirmed, claimTxHash]);

  // Auto-scroll to show success screen after claim
  useEffect(() => {
    if (hasClaimed && showStakingTeaser) {
      console.log('📜 Scrolling to show success screen...');
      // Small delay to ensure DOM is updated
      setTimeout(() => {
        window.scrollTo({
          top: document.documentElement.scrollHeight,
          behavior: 'smooth'
        });
      }, 300);
    }
  }, [hasClaimed, showStakingTeaser]);

  // Handle NFT mint using Thirdweb's claimTo (automatically handles allowlist proofs)
  const handleMint = async () => {
    console.log('🎨 Mint button clicked');
    triggerHaptic('medium', isInFarcaster);
    
    if (!farcasterUser || !sessionToken) {
      setMintError('Please sign in to mint');
      return;
    }

    if (!campaign) {
      setMintError('Campaign data not loaded');
      return;
    }

    try {
      setIsMinting(true);
      setMintError(null);

<<<<<<< HEAD
      console.log('🎨 Starting mint process with Thirdweb SDK...');
=======
      console.log('🎨 Starting mint process with Thirdweb claimTo...');
>>>>>>> 51f788a6
      console.log('📋 Contract:', campaign.contractAddress);
      console.log('🎫 Token ID:', campaign.tokenId || 0);

      // Get wallet address
      const { sdk } = await import('@/lib/frame');
      const accounts = await sdk.wallet.ethProvider.request({
        method: 'eth_requestAccounts'
      });
      
      if (!accounts || !accounts[0]) {
        throw new Error('No wallet connected');
      }

      const walletAddress = accounts[0];
      console.log('💳 Wallet address:', walletAddress);

<<<<<<< HEAD
      // Use Thirdweb v5 SDK to prepare the claim transaction
      // claimTo automatically fetches the correct Merkle proof from Thirdweb's backend
      console.log('🔍 Preparing claimTo transaction with Thirdweb SDK...');
      
      const { createThirdwebClient, getContract } = await import('thirdweb');
      const { base } = await import('thirdweb/chains');
      const { claimTo } = await import('thirdweb/extensions/erc1155');
      const { encode } = await import('thirdweb');

      // Create Thirdweb client (public client for frontend)
      const thirdwebClient = createThirdwebClient({
        clientId: process.env.NEXT_PUBLIC_THIRDWEB_CLIENT_ID
      });

      // Get contract instance
      const contract = getContract({
        client: thirdwebClient,
        chain: base,
        address: campaign.contractAddress
      });

      console.log('📤 Calling claimTo (automatically fetches Merkle proof)...');
      
      // claimTo automatically:
      // 1. Fetches the active claim condition
      // 2. Gets the Merkle proof from Thirdweb's backend if allowlist is enabled
      // 3. Prepares the transaction with all correct parameters
      // CRITICAL: 'from' parameter is required for allowlist drops
=======
      // Get contract instance
      const contract = getContract({
        client,
        chain: base,
        address: campaign.contractAddress
      });

      console.log('📦 Preparing claimTo transaction...');
      
      // Use Thirdweb's claimTo - it handles allowlist proofs automatically!
>>>>>>> 51f788a6
      const transaction = claimTo({
        contract,
        to: walletAddress,
        tokenId: BigInt(campaign.tokenId || 0),
<<<<<<< HEAD
        quantity: BigInt(1),
        from: walletAddress, // Required for allowlist verification
      });

      console.log('✅ Transaction prepared by Thirdweb');

      // Encode the transaction to get the calldata
      const encodedData = await encode(transaction);
      
      console.log('📤 Sending transaction via Wagmi...');
      console.log('   Transaction data length:', encodedData.length);

      // Send the pre-encoded transaction via Wagmi
      // This preserves the exact allowlist proof that Thirdweb generated
      writeMintContract({
        address: campaign.contractAddress,
        abi: [{
          name: 'claim',
          type: 'function',
          inputs: [
            { name: 'receiver', type: 'address' },
            { name: 'tokenId', type: 'uint256' },
            { name: 'quantity', type: 'uint256' },
            { name: 'currency', type: 'address' },
            { name: 'pricePerToken', type: 'uint256' },
            { name: 'allowlistProof', type: 'tuple', components: [
              { name: 'proof', type: 'bytes32[]' },
              { name: 'quantityLimitPerWallet', type: 'uint256' },
              { name: 'pricePerToken', type: 'uint256' },
              { name: 'currency', type: 'address' }
            ]},
            { name: 'data', type: 'bytes' }
          ],
          outputs: []
        }],
        functionName: 'claim',
        data: encodedData // Use Thirdweb's encoded transaction data
=======
        quantity: BigInt(1)
      });

      console.log('📤 Encoding transaction data...');
      
      // Encode the transaction to get raw tx data
      const { encode } = await import('thirdweb');
      const encodedData = await encode(transaction);
      
      console.log('✅ Transaction encoded:', {
        to: encodedData.to,
        data: encodedData.data?.substring(0, 10) + '...',
        value: encodedData.value?.toString()
      });

      // Send via Wagmi's sendTransaction
      sendMintTx({
        to: encodedData.to,
        data: encodedData.data,
        value: encodedData.value || 0n,
        chainId: 8453 // Base
>>>>>>> 51f788a6
      });

      console.log('✅ Mint transaction sent - waiting for user approval...');
      // Transaction will be handled by useEffect watching isMintConfirmed

    } catch (err) {
      console.error('❌ Mint error:', err);
      
      // Provide better error messages for common failures
      let errorMessage = err.message || 'Failed to mint NFT';
      
      if (err.message?.includes('allowlist') || err.message?.includes('not eligible')) {
        errorMessage = 'Your wallet is not on the allowlist for this mint.';
      } else if (err.message?.includes('User rejected')) {
        errorMessage = 'Transaction cancelled';
      } else if (err.message?.includes('!Qty')) {
        errorMessage = 'You have already minted or reached your limit.';
      }
      
      setMintError(errorMessage);
      setIsMinting(false);
    }
  };

  // Handle share to Farcaster
  const handleShare = async () => {
    console.log('🔘 Share button clicked!');
    triggerHaptic('medium', isInFarcaster);
    console.log('   Claim ID:', claimId);
    console.log('   Session Token:', sessionToken ? 'Present' : 'Missing');
    console.log('   Campaign:', campaign?.slug);
    
    if (!claimId) {
      console.error('❌ No claim ID available');
      setMintError('Claim ID not found. Please refresh and try again.');
      return;
    }

    if (!sessionToken) {
      console.error('❌ No session token available');
      setMintError('Session token not found. Please refresh and try again.');
      return;
    }

    try {
      setIsSharing(true);
      setMintError(null);

      // Get share config from campaign metadata
      const shareText = campaign.metadata?.shareText || 
        `Just minted ${campaign.title}! 🎨\n\nMint yours and claim tokens 👇`;
      
      // Prepend mint page URL to show custom OG image
      const mintPageUrl = `${window.location.origin}/mint/${slug}`;
      const additionalEmbeds = campaign.metadata?.shareEmbeds || [];
      const shareEmbeds = [mintPageUrl, ...additionalEmbeds];

      console.log('📤 Sharing to Farcaster...');
      console.log('   Text:', shareText);
      console.log('   Embeds:', shareEmbeds);

      // Open Farcaster compose window
      const shareResult = await shareToFarcaster({
        text: shareText,
        embeds: shareEmbeds,
        isInFarcaster
      });

      console.log('🔍 Share result:', shareResult);

      if (shareResult) {
        console.log('✅ Share window opened');

        // Mark as shared in backend (unlocks claim button)
        const markSharedResponse = await fetch(`/api/nft-mints/claims/${claimId}/mark-shared`, {
          method: 'POST',
          headers: {
            'Content-Type': 'application/json',
            'Authorization': `Bearer ${sessionToken}`
          },
          body: JSON.stringify({})
        });

        if (markSharedResponse.ok) {
          console.log('✅ Marked as shared');
          setHasShared(true);
          setShowShareModal(false); // Close modal
          
          // Auto-scroll to show Claim button
          setTimeout(() => {
            console.log('📜 Scrolling to show Claim button...');
            window.scrollTo({
              top: document.documentElement.scrollHeight,
              behavior: 'smooth'
            });
          }, 400);
        } else {
          const errorData = await markSharedResponse.json();
          console.error('❌ Failed to mark as shared:', errorData);
          setMintError(`Failed to mark share: ${errorData.error || 'Unknown error'}`);
        }
      } else {
        console.log('ℹ️ Share window not opened (user may have cancelled)');
      }

    } catch (err) {
      console.error('❌ Share error:', err);
      setMintError(`Share failed: ${err.message}`);
    } finally {
      setIsSharing(false);
    }
  };

  // Handle token claim using Wagmi (same as Ambassador program)
  const handleClaim = async () => {
    console.log('💰 Claim button clicked!');
    triggerHaptic('medium', isInFarcaster);
    
    if (!claimId || !sessionToken) {
      setClaimError('Missing claim data. Please refresh and try again.');
      return;
    }

    try {
      setClaimError(null);

      console.log('📡 Fetching claim data from API...');

      // Get claim signature and params from backend
      const claimDataResponse = await fetch(`/api/nft-mints/claims/${claimId}/claim-data`, {
        headers: {
          'Authorization': `Bearer ${sessionToken}`
        }
      });

      if (!claimDataResponse.ok) {
        const errorData = await claimDataResponse.json();
        throw new Error(errorData.error || 'Failed to fetch claim data');
      }

      const { claimData } = await claimDataResponse.json();
      console.log('✅ Claim data received:', claimData);

      // Convert to BigInt (same as Ambassador program)
      const reqWithBigInt = {
        uid: claimData.req.uid,
        tokenAddress: claimData.req.tokenAddress,
        expirationTimestamp: BigInt(claimData.req.expirationTimestamp),
        contents: claimData.req.contents.map(content => ({
          recipient: content.recipient,
          amount: BigInt(content.amount)
        }))
      };

      console.log('📝 Prepared claim request');

      // Airdrop contract ABI (same as Ambassador program)
      const airdropABI = [
        {
          name: 'airdropERC20WithSignature',
          type: 'function',
          inputs: [
            {
              name: 'req',
              type: 'tuple',
              components: [
                { name: 'uid', type: 'bytes32' },
                { name: 'tokenAddress', type: 'address' },
                { name: 'expirationTimestamp', type: 'uint256' },
                {
                  name: 'contents',
                  type: 'tuple[]',
                  components: [
                    { name: 'recipient', type: 'address' },
                    { name: 'amount', type: 'uint256' }
                  ]
                }
              ]
            },
            { name: 'signature', type: 'bytes' }
          ],
          outputs: []
        }
      ];

      // Call Wagmi writeContract (triggers wallet approval)
      console.log('📤 Calling writeContract...');
      writeClaimContract({
        address: claimData.contractAddress,
        abi: airdropABI,
        functionName: 'airdropERC20WithSignature',
        args: [reqWithBigInt, claimData.signature]
      });

      console.log('✅ Claim transaction sent - waiting for user approval...');
      // Transaction will be handled by useEffect watching isClaimConfirmed

    } catch (err) {
      console.error('❌ Claim error:', err);
      setClaimError(err.message || 'Failed to claim tokens');
    }
  };

  // Loading state
  if (loading) {
    return (
      <div className="flex items-center justify-center min-h-screen">
        <div className="text-center">
          <div className="animate-spin rounded-full h-12 w-12 border-b-2 border-white mx-auto mb-4"></div>
          <p className="text-white text-lg">Loading campaign...</p>
        </div>
      </div>
    );
  }

  // Error state
  if (error || !campaign) {
    return (
      <div className="flex items-center justify-center min-h-screen">
        <div className="text-center">
          <p className="text-red-500 text-xl mb-4">❌ {error || 'Campaign not found'}</p>
          <button
            onClick={() => {
              triggerHaptic('medium', isInFarcaster);
              router.push('/');
            }}
            className="px-6 py-3 bg-white text-black rounded-lg hover:bg-gray-200"
          >
            Back to Shop
          </button>
        </div>
      </div>
    );
  }

  // Calculate if user can mint (include Wagmi transaction states)
  const isMintingProcess = isMinting || isMintTxPending || isMintConfirming;
  const canMint = (userStatus?.canMint !== false) && !isMintingProcess;
  
  // Calculate if user is claiming (include Wagmi transaction states)
  const isClaimingProcess = isClaimTxPending || isClaimConfirming;

  return (
    <div className="min-h-screen bg-black text-white px-4 py-4 max-w-2xl mx-auto">
      {/* Header */}
      <div className="mb-2 text-center">
        <button
          onClick={() => {
            triggerHaptic('light', isInFarcaster);
            router.push('/');
          }}
          className="text-gray-400 hover:text-white inline-block"
        >
          ← Back to Shop
        </button>
      </div>

      {/* Header Image */}
      <div className="mb-2 relative h-24 rounded-xl overflow-hidden">
        <Image
          src="/BeeperXmintedmerch.png"
          alt="Beeper x Minted Merch"
          fill
          className="object-contain"
          priority
        />
      </div>

      {/* NFT Image */}
      <div className="mb-8 relative aspect-square rounded-2xl overflow-hidden bg-gray-900">
        <Image
          src={campaign.imageUrl}
          alt={campaign.title}
          fill
          className="object-cover"
          priority
        />
      </div>

      {/* Campaign Info */}
      <div className="mb-8 space-y-4">
        <h1 className="text-3xl font-bold text-center">{campaign.title}</h1>
        <p className="text-gray-300 text-lg">{campaign.description}</p>
      </div>

      {/* About Minted Merch Section - Moved above mint button */}
      <div className="border border-gray-800 rounded-xl p-6 mb-8 space-y-4">
        {/* Spinner Logo */}
        <div className="flex justify-center">
          <Image
            src="/MintedMerchSpinnerLogo.png"
            alt="Minted Merch"
            width={240}
            height={240}
            className="object-contain"
          />
        </div>
        
        <div className="space-y-3 text-gray-300 text-center">
          <p className="text-lg font-bold text-white">Where Tokens Meet Merch</p>
          
          <div className="space-y-2 text-left">
            <div className="flex items-start gap-2">
              <span className="text-sm">✅</span>
              <span className="text-sm">Exclusive collabs & drops</span>
            </div>
            <div className="flex items-start gap-2">
              <span className="text-sm">✅</span>
              <span className="text-sm">Shop with 1200+ coins across 20+ chains</span>
            </div>
            <div className="flex items-start gap-2">
              <span className="text-sm">✅</span>
              <span className="text-sm">Free daily spins w/ leaderboard & raffles</span>
            </div>
            <div className="flex items-start gap-2">
              <span className="text-sm">✅</span>
              <span className="text-sm">Win $mintedmerch, gift cards, & merch</span>
            </div>
          </div>
        </div>

        <div className="p-4 bg-gray-900 rounded-lg space-y-2">
          <h3 className="text-lg font-bold text-center">Become a Merch Mogul 🤌</h3>
          <ul className="text-sm text-gray-400 space-y-1 ml-4">
            <li>• Exclusive Collab Partner Access</li>
            <li>• Custom Merch Orders</li>
            <li>• Group Chat Access</li>
            <li>• 15% off store wide</li>
            <li>• Ambassador Program</li>
          </ul>
        </div>
      </div>

      {/* Main Action Section */}
      <div className="space-y-4 mb-12">
        {/* STATE 1: Not Minted - Show Mint Button */}
        {!userStatus?.hasMinted && (
          <>
            <button
              onClick={handleMint}
              disabled={!canMint}
              className={`w-full py-4 rounded-xl text-xl font-bold transition-all ${
                canMint
                  ? 'bg-white text-black hover:bg-gray-200 hover:scale-105'
                  : 'bg-gray-700 text-gray-500 cursor-not-allowed'
              }`}
            >
              {isMintConfirming ? 'Confirming...' : isMintTxPending ? 'Approve in wallet...' : isMinting ? 'Preparing...' : canMint ? 'Claim FREE Mint 📟' : '❌ Mint Unavailable'}
            </button>
            
            {mintError && (
              <div className="p-4 bg-red-900/50 border border-red-500 rounded-lg text-red-200">
                {mintError}
              </div>
            )}

            {!canMint && campaign.maxSupply && campaign.totalMints >= campaign.maxSupply && (
              <p className="text-center text-gray-400">
                Maximum supply reached ({campaign.maxSupply} mints)
              </p>
            )}
          </>
        )}

        {/* STATE 2: Minted but not shared - Show Share Button (REQUIRED) */}
        {userStatus?.hasMinted && !hasShared && !showShareModal && (
          <div className="p-6 bg-gradient-to-r from-purple-900/50 to-blue-900/50 border border-purple-500 rounded-xl space-y-4">
            <div className="text-center space-y-2">
              <div className="text-4xl">🎉</div>
              <h3 className="text-2xl font-bold">NFT Minted!</h3>
              <p className="text-gray-300">Share your mint to claim $mintedmerch</p>
            </div>
            
            <button
              onClick={handleShare}
              disabled={isSharing}
              className="w-full py-4 bg-[#6A3CFF] text-white rounded-xl font-bold hover:bg-[#5A2FE6] disabled:bg-gray-600 disabled:cursor-not-allowed transition-all flex items-center justify-center gap-3"
            >
              {isSharing ? (
                <>
                  <div className="animate-spin rounded-full h-5 w-5 border-b-2 border-white"></div>
                  Opening Share...
                </>
              ) : (
                <>
                  {/* Official Farcaster Logo (2024 rebrand) */}
                  <svg className="w-5 h-5" viewBox="0 0 520 457" fill="none" xmlns="http://www.w3.org/2000/svg">
                    <path d="M519.801 0V61.6809H458.172V123.31H477.054V123.331H519.801V456.795H416.57L416.507 456.49L363.832 207.03C358.81 183.251 345.667 161.736 326.827 146.434C307.988 131.133 284.255 122.71 260.006 122.71H259.8C235.551 122.71 211.818 131.133 192.979 146.434C174.139 161.736 160.996 183.259 155.974 207.03L103.239 456.795H0V123.323H42.7471V123.31H61.6262V61.6809H0V0H519.801Z" fill="currentColor"/>
                  </svg>
                  Share to Farcaster (Required)
                </>
              )}
            </button>
          </div>
        )}

        {/* STATE 3: Shared but not claimed - Show Claim Button */}
        {userStatus?.hasMinted && hasShared && !hasClaimed && (
          <>
            <button
              onClick={handleClaim}
              disabled={isClaimingProcess}
              className="w-full py-4 bg-[#3eb489] hover:bg-[#359970] text-white rounded-xl text-xl font-bold disabled:bg-gray-600 disabled:cursor-not-allowed transition-all"
            >
              {isClaimConfirming ? 'Confirming...' : isClaimTxPending ? 'Approve in wallet...' : 'Claim $mintedmerch'}
            </button>

            {claimError && (
              <div className="p-4 bg-red-900/50 border border-red-500 rounded-lg text-red-200">
                {claimError}
              </div>
            )}
          </>
        )}

        {/* STATE 4: Claimed - Terminal/Retro Style Success Screen */}
        {hasClaimed && showStakingTeaser && (
          <div className="space-y-2.5 font-mono">
            {/* Terminal Header */}
            <div className="bg-black border-4 border-[#77fb82] rounded-lg p-3.5 shadow-lg shadow-[#77fb82]/20">
              <div className="text-[#77fb82] space-y-2.5">
                {/* ASCII Success Message */}
                <div className="text-center">
                  <pre className="text-xs leading-snug">
{`╔═══════════════════════════════╗
║  BEEP BEEP 📟 QUEST COMPLETED ✓║
║   WELCOME TO MINTED MERCH     ║
╚═══════════════════════════════╝`}
                  </pre>
                </div>

                {/* Rewards Display */}
                <div className="border-2 border-[#77fb82] p-3 bg-black/50">
                  <p className="text-sm mb-2">{'>'} REWARDS_CLAIMED</p>
                  <div className="space-y-1.5 text-sm">
                    <p className="flex justify-between">
                      <span>TOKENS:</span>
                      <span className="text-white font-bold">100,000 $MINTEDMERCH</span>
                    </p>
                    <p className="flex justify-between">
                      <span>NFT:</span>
                      <span className="text-white font-bold">1x WEN BEEPER MERCH</span>
                    </p>
                    <p className="flex justify-between">
                      <span>STATUS:</span>
                      <span className="text-white font-bold">[CONFIRMED]</span>
                    </p>
                  </div>
                </div>

                {/* What's Next Terminal Section */}
                <div className="space-y-1.5 text-sm">
                  <p className="text-white font-bold mb-1.5">{'>'} AVAILABLE_ACTIONS</p>
                  
                  {/* Daily Spin */}
                  <div className="border border-[#77fb82] p-2 bg-black/30">
                    <p className="font-bold mb-1 text-sm">{'[1]'} FREE_SPINS</p>
                    <p className="text-xs leading-snug">
                      Spin daily, earn points, climb the leaderboard, and get entered into random raffles to win tokens, gift cards & FREE merch!
                    </p>
                  </div>

                  {/* Shop Merch */}
                  <div className="border border-[#77fb82] p-2 bg-black/30">
                    <p className="font-bold mb-1 text-sm">{'[2]'} SHOP_MERCH</p>
                    <p className="text-xs leading-snug">
                      Earn bonus points for merch purchases & multipliers for holding $mintedmerch.
                    </p>
                  </div>

                  {/* Staking */}
                  <div className="border border-[#77fb82] p-2 bg-black/30">
                    <p className="font-bold mb-1 text-sm">{'[3]'} STAKE_TOKENS</p>
                    <p className="text-xs leading-snug">
                      Stake to earn SOON! Hold 50M+ $mintedmerch → Earn Merch Mogul status → Unlock perks, discounts & group chat access.
                    </p>
                  </div>
                </div>
              </div>
            </div>

            {/* Terminal-style Buttons */}
            <button
              onClick={() => {
                triggerHaptic('medium', isInFarcaster);
                router.push('/');
              }}
              className="w-full py-3 bg-[#77fb82] text-black rounded font-bold text-sm hover:bg-[#66ea71] transition-all border-2 border-[#77fb82] font-mono"
            >
              {'>'} RUN FREE_SPIN
            </button>

            <button
              onClick={() => {
                triggerHaptic('medium', isInFarcaster);
                router.push('/');
              }}
              className="w-full py-3 bg-black text-[#77fb82] rounded font-bold text-sm hover:bg-gray-900 transition-all border-2 border-[#77fb82] font-mono"
            >
              {'>'} SHOP_MERCH
            </button>
          </div>
        )}
      </div>


      {/* Share Modal (Displayed as overlay when showShareModal is true) */}
      {showShareModal && (
        <div className="fixed inset-0 bg-black/90 flex items-center justify-center p-4 z-50" style={{ pointerEvents: 'auto' }}>
          <div className="bg-black border border-gray-800 rounded-2xl p-8 max-w-md w-full space-y-6">
            <div className="text-center space-y-2">
              <div className="text-5xl">🎉</div>
              <h3 className="text-2xl font-bold">You Minted!</h3>
              <p className="text-gray-300">Share to claim $mintedmerch</p>
            </div>

            <button
              onClick={(e) => {
                console.log('🖱️ Share button CLICKED!', { isSharing, claimId, sessionToken: !!sessionToken });
                e.preventDefault();
                e.stopPropagation();
                handleShare();
              }}
              disabled={isSharing}
              style={{ pointerEvents: isSharing ? 'none' : 'auto' }}
              className="w-full py-4 bg-[#6A3CFF] text-white rounded-xl font-bold hover:bg-[#5A2FE6] disabled:bg-gray-600 disabled:cursor-not-allowed transition-all flex items-center justify-center gap-3"
            >
              {isSharing ? (
                <>
                  <div className="animate-spin rounded-full h-5 w-5 border-b-2 border-white"></div>
                  Opening Share...
                </>
              ) : (
                <>
                  {/* Official Farcaster Logo (2024 rebrand) */}
                  <svg className="w-5 h-5" viewBox="0 0 520 457" fill="none" xmlns="http://www.w3.org/2000/svg">
                    <path d="M519.801 0V61.6809H458.172V123.31H477.054V123.331H519.801V456.795H416.57L416.507 456.49L363.832 207.03C358.81 183.251 345.667 161.736 326.827 146.434C307.988 131.133 284.255 122.71 260.006 122.71H259.8C235.551 122.71 211.818 131.133 192.979 146.434C174.139 161.736 160.996 183.259 155.974 207.03L103.239 456.795H0V123.323H42.7471V123.31H61.6262V61.6809H0V0H519.801Z" fill="currentColor"/>
                  </svg>
                  Share to Farcaster
                </>
              )}
            </button>
          </div>
        </div>
      )}
    </div>
  );
}
<|MERGE_RESOLUTION|>--- conflicted
+++ resolved
@@ -1,20 +1,24 @@
-'use client';
-
-import { useState, useEffect } from 'react';
-import { useRouter } from 'next/navigation';
-import { useFarcaster } from '@/lib/useFarcaster';
-import { shareToFarcaster } from '@/lib/farcasterShare';
-import { useAccount, useWriteContract, useWaitForTransactionReceipt, useSendTransaction } from 'wagmi';
-import Image from 'next/image';
-import { triggerHaptic } from '@/lib/haptics';
-import { getContract } from 'thirdweb';
-import { claimTo } from 'thirdweb/extensions/erc1155';
-import { base } from 'thirdweb/chains';
-import { client } from '@/lib/thirdwebClient';
+"use client";
+
+import { shareToFarcaster } from "@/lib/farcasterShare";
+import { triggerHaptic } from "@/lib/haptics";
+import { client } from "@/lib/thirdwebClient";
+import { useFarcaster } from "@/lib/useFarcaster";
+import Image from "next/image";
+import { useRouter } from "next/navigation";
+import { useEffect, useState } from "react";
+import { getContract } from "thirdweb";
+import { base } from "thirdweb/chains";
+import { claimTo } from "thirdweb/extensions/erc1155";
+import {
+  useSendTransaction,
+  useWaitForTransactionReceipt,
+  useWriteContract,
+} from "wagmi";
 
 /**
  * MintPageClient - Main UI for NFT Mint Campaign
- * 
+ *
  * User Flow:
  * 1. Load campaign data + auto-register user
  * 2. Mint NFT (WalletConnect)
@@ -24,35 +28,36 @@
  */
 export default function MintPageClient({ slug }) {
   const router = useRouter();
-  const { user: farcasterUser, sessionToken, isInFarcaster, isReady } = useFarcaster();
+  const {
+    user: farcasterUser,
+    sessionToken,
+    isInFarcaster,
+    isReady,
+  } = useFarcaster();
 
   // Wagmi hooks for NFT minting
-  const { 
-    sendTransaction: sendMintTx, 
-    data: mintTxHash, 
+  const {
+    sendTransaction: sendMintTx,
+    data: mintTxHash,
     isPending: isMintTxPending,
-    error: mintWriteError 
+    error: mintWriteError,
   } = useSendTransaction();
-  const { 
-    isLoading: isMintConfirming, 
-    isSuccess: isMintConfirmed 
-  } = useWaitForTransactionReceipt({
-    hash: mintTxHash,
-  });
+  const { isLoading: isMintConfirming, isSuccess: isMintConfirmed } =
+    useWaitForTransactionReceipt({
+      hash: mintTxHash,
+    });
 
   // Wagmi hooks for token claiming (like Ambassador program)
-  const { 
-    writeContract: writeClaimContract, 
-    data: claimTxHash, 
+  const {
+    writeContract: writeClaimContract,
+    data: claimTxHash,
     isPending: isClaimTxPending,
-    error: claimWriteError 
+    error: claimWriteError,
   } = useWriteContract();
-  const { 
-    isLoading: isClaimConfirming, 
-    isSuccess: isClaimConfirmed 
-  } = useWaitForTransactionReceipt({
-    hash: claimTxHash,
-  });
+  const { isLoading: isClaimConfirming, isSuccess: isClaimConfirmed } =
+    useWaitForTransactionReceipt({
+      hash: claimTxHash,
+    });
 
   // Campaign data
   const [campaign, setCampaign] = useState(null);
@@ -80,29 +85,29 @@
   // Auto-register user on page load
   useEffect(() => {
     if (farcasterUser && sessionToken) {
-      console.log('📝 Auto-registering user...');
-      
-      fetch('/api/register-user', {
-        method: 'POST',
+      console.log("📝 Auto-registering user...");
+
+      fetch("/api/register-user", {
+        method: "POST",
         headers: {
-          'Content-Type': 'application/json',
-          'Authorization': `Bearer ${sessionToken}`
+          "Content-Type": "application/json",
+          Authorization: `Bearer ${sessionToken}`,
         },
         body: JSON.stringify({
           fid: farcasterUser.fid,
           username: farcasterUser.username,
           displayName: farcasterUser.displayName || farcasterUser.username,
           bio: farcasterUser.bio || null,
-          pfpUrl: farcasterUser.pfpUrl || null
+          pfpUrl: farcasterUser.pfpUrl || null,
+        }),
+      })
+        .then((res) => res.json())
+        .then((data) => {
+          console.log("✅ User registered/updated:", data);
         })
-      })
-        .then(res => res.json())
-        .then(data => {
-          console.log('✅ User registered/updated:', data);
-        })
-      .catch(err => {
-        console.error('⚠️  Profile registration failed (non-blocking):', err);
-      });
+        .catch((err) => {
+          console.error("⚠️  Profile registration failed (non-blocking):", err);
+        });
     }
   }, [farcasterUser, sessionToken]);
 
@@ -111,24 +116,24 @@
     async function fetchCampaign() {
       try {
         setLoading(true);
-        
+
         const headers = {};
         if (sessionToken) {
-          headers['Authorization'] = `Bearer ${sessionToken}`;
+          headers["Authorization"] = `Bearer ${sessionToken}`;
         }
 
         const response = await fetch(`/api/nft-mints/${slug}`, { headers });
-        
+
         if (!response.ok) {
-          throw new Error('Campaign not found');
+          throw new Error("Campaign not found");
         }
 
         const data = await response.json();
-        console.log('📋 Campaign data:', data);
-        
+        console.log("📋 Campaign data:", data);
+
         setCampaign(data.campaign);
         setUserStatus(data.userStatus);
-        
+
         // Set initial state based on user status
         if (data.userStatus.claimId) {
           setClaimId(data.userStatus.claimId);
@@ -140,9 +145,8 @@
           setHasClaimed(true);
           setShowStakingTeaser(true);
         }
-        
       } catch (err) {
-        console.error('❌ Error fetching campaign:', err);
+        console.error("❌ Error fetching campaign:", err);
         setError(err.message);
       } finally {
         setLoading(false);
@@ -157,44 +161,48 @@
   // Watch for mint transaction confirmation
   useEffect(() => {
     if (isMintConfirmed && mintTxHash) {
-      console.log('✅ NFT mint confirmed! TX:', mintTxHash);
-      
+      console.log("✅ NFT mint confirmed! TX:", mintTxHash);
+
       // Record mint in backend
       const recordMint = async () => {
         try {
-          const { sdk } = await import('@/lib/frame');
+          const { sdk } = await import("@/lib/frame");
           const accounts = await sdk.wallet.ethProvider.request({
-            method: 'eth_requestAccounts'
+            method: "eth_requestAccounts",
           });
           const walletAddress = accounts[0];
 
-          console.log('💾 Recording mint in database...');
+          console.log("💾 Recording mint in database...");
           const response = await fetch(`/api/nft-mints/${slug}/mint`, {
-            method: 'POST',
+            method: "POST",
             headers: {
-              'Content-Type': 'application/json',
-              'Authorization': `Bearer ${sessionToken}`
+              "Content-Type": "application/json",
+              Authorization: `Bearer ${sessionToken}`,
             },
             body: JSON.stringify({
               transactionHash: mintTxHash,
               walletAddress,
-              tokenId: campaign.tokenId || '0'
-            })
+              tokenId: campaign.tokenId || "0",
+            }),
           });
 
           if (response.ok) {
             const data = await response.json();
-            console.log('✅ Mint recorded:', data);
-            
+            console.log("✅ Mint recorded:", data);
+
             // Update state
             setClaimId(data.claim.id); // Fix: API returns data.claim.id, not data.claimId
-            setUserStatus(prev => ({ ...prev, hasMinted: true, canMint: false }));
+            setUserStatus((prev) => ({
+              ...prev,
+              hasMinted: true,
+              canMint: false,
+            }));
             setShowShareModal(true);
           } else {
-            console.error('⚠️  Failed to record mint');
+            console.error("⚠️  Failed to record mint");
           }
         } catch (err) {
-          console.error('❌ Error recording mint:', err);
+          console.error("❌ Error recording mint:", err);
         } finally {
           setIsMinting(false);
         }
@@ -207,15 +215,15 @@
   // Watch for Wagmi errors
   useEffect(() => {
     if (claimWriteError) {
-      console.error('❌ Wagmi claim error:', claimWriteError);
-      setClaimError(claimWriteError.message || 'Transaction failed');
+      console.error("❌ Wagmi claim error:", claimWriteError);
+      setClaimError(claimWriteError.message || "Transaction failed");
     }
   }, [claimWriteError]);
 
   useEffect(() => {
     if (mintWriteError) {
-      console.error('❌ Wagmi mint error:', mintWriteError);
-      setMintError(mintWriteError.message || 'Transaction failed');
+      console.error("❌ Wagmi mint error:", mintWriteError);
+      setMintError(mintWriteError.message || "Transaction failed");
       setIsMinting(false);
     }
   }, [mintWriteError]);
@@ -223,32 +231,35 @@
   // Watch for claim transaction confirmation
   useEffect(() => {
     if (isClaimConfirmed && claimTxHash) {
-      console.log('✅ Token claim confirmed! TX:', claimTxHash);
-      
+      console.log("✅ Token claim confirmed! TX:", claimTxHash);
+
       // Mark as claimed in backend
       const markClaimed = async () => {
         try {
-          console.log('💾 Marking claim as complete in database...');
-          const response = await fetch(`/api/nft-mints/claims/${claimId}/mark-claimed`, {
-            method: 'POST',
-            headers: {
-              'Content-Type': 'application/json',
-              'Authorization': `Bearer ${sessionToken}`
-            },
-            body: JSON.stringify({
-              transactionHash: claimTxHash
-            })
-          });
+          console.log("💾 Marking claim as complete in database...");
+          const response = await fetch(
+            `/api/nft-mints/claims/${claimId}/mark-claimed`,
+            {
+              method: "POST",
+              headers: {
+                "Content-Type": "application/json",
+                Authorization: `Bearer ${sessionToken}`,
+              },
+              body: JSON.stringify({
+                transactionHash: claimTxHash,
+              }),
+            }
+          );
 
           if (response.ok) {
-            console.log('✅ Claim marked as complete!');
+            console.log("✅ Claim marked as complete!");
             setHasClaimed(true);
             setShowStakingTeaser(true);
           } else {
-            console.error('⚠️  Failed to mark claim as complete');
+            console.error("⚠️  Failed to mark claim as complete");
           }
         } catch (err) {
-          console.error('❌ Error marking claim:', err);
+          console.error("❌ Error marking claim:", err);
         }
       };
 
@@ -259,12 +270,12 @@
   // Auto-scroll to show success screen after claim
   useEffect(() => {
     if (hasClaimed && showStakingTeaser) {
-      console.log('📜 Scrolling to show success screen...');
+      console.log("📜 Scrolling to show success screen...");
       // Small delay to ensure DOM is updated
       setTimeout(() => {
         window.scrollTo({
           top: document.documentElement.scrollHeight,
-          behavior: 'smooth'
+          behavior: "smooth",
         });
       }, 300);
     }
@@ -272,16 +283,16 @@
 
   // Handle NFT mint using Thirdweb's claimTo (automatically handles allowlist proofs)
   const handleMint = async () => {
-    console.log('🎨 Mint button clicked');
-    triggerHaptic('medium', isInFarcaster);
-    
+    console.log("🎨 Mint button clicked");
+    triggerHaptic("medium", isInFarcaster);
+
     if (!farcasterUser || !sessionToken) {
-      setMintError('Please sign in to mint');
+      setMintError("Please sign in to mint");
       return;
     }
 
     if (!campaign) {
-      setMintError('Campaign data not loaded');
+      setMintError("Campaign data not loaded");
       return;
     }
 
@@ -289,124 +300,50 @@
       setIsMinting(true);
       setMintError(null);
 
-<<<<<<< HEAD
-      console.log('🎨 Starting mint process with Thirdweb SDK...');
-=======
-      console.log('🎨 Starting mint process with Thirdweb claimTo...');
->>>>>>> 51f788a6
-      console.log('📋 Contract:', campaign.contractAddress);
-      console.log('🎫 Token ID:', campaign.tokenId || 0);
+      console.log("🎨 Starting mint process with Thirdweb claimTo...");
+      console.log("📋 Contract:", campaign.contractAddress);
+      console.log("🎫 Token ID:", campaign.tokenId || 0);
 
       // Get wallet address
-      const { sdk } = await import('@/lib/frame');
+      const { sdk } = await import("@/lib/frame");
       const accounts = await sdk.wallet.ethProvider.request({
-        method: 'eth_requestAccounts'
+        method: "eth_requestAccounts",
       });
-      
+
       if (!accounts || !accounts[0]) {
-        throw new Error('No wallet connected');
+        throw new Error("No wallet connected");
       }
 
       const walletAddress = accounts[0];
-      console.log('💳 Wallet address:', walletAddress);
-
-<<<<<<< HEAD
-      // Use Thirdweb v5 SDK to prepare the claim transaction
-      // claimTo automatically fetches the correct Merkle proof from Thirdweb's backend
-      console.log('🔍 Preparing claimTo transaction with Thirdweb SDK...');
-      
-      const { createThirdwebClient, getContract } = await import('thirdweb');
-      const { base } = await import('thirdweb/chains');
-      const { claimTo } = await import('thirdweb/extensions/erc1155');
-      const { encode } = await import('thirdweb');
-
-      // Create Thirdweb client (public client for frontend)
-      const thirdwebClient = createThirdwebClient({
-        clientId: process.env.NEXT_PUBLIC_THIRDWEB_CLIENT_ID
-      });
-
-      // Get contract instance
-      const contract = getContract({
-        client: thirdwebClient,
-        chain: base,
-        address: campaign.contractAddress
-      });
-
-      console.log('📤 Calling claimTo (automatically fetches Merkle proof)...');
-      
-      // claimTo automatically:
-      // 1. Fetches the active claim condition
-      // 2. Gets the Merkle proof from Thirdweb's backend if allowlist is enabled
-      // 3. Prepares the transaction with all correct parameters
-      // CRITICAL: 'from' parameter is required for allowlist drops
-=======
+      console.log("💳 Wallet address:", walletAddress);
+
       // Get contract instance
       const contract = getContract({
         client,
         chain: base,
-        address: campaign.contractAddress
+        address: campaign.contractAddress,
       });
 
-      console.log('📦 Preparing claimTo transaction...');
-      
+      console.log("📦 Preparing claimTo transaction...");
+
       // Use Thirdweb's claimTo - it handles allowlist proofs automatically!
->>>>>>> 51f788a6
       const transaction = claimTo({
         contract,
         to: walletAddress,
         tokenId: BigInt(campaign.tokenId || 0),
-<<<<<<< HEAD
         quantity: BigInt(1),
-        from: walletAddress, // Required for allowlist verification
       });
 
-      console.log('✅ Transaction prepared by Thirdweb');
-
-      // Encode the transaction to get the calldata
+      console.log("📤 Encoding transaction data...");
+
+      // Encode the transaction to get raw tx data
+      const { encode } = await import("thirdweb");
       const encodedData = await encode(transaction);
-      
-      console.log('📤 Sending transaction via Wagmi...');
-      console.log('   Transaction data length:', encodedData.length);
-
-      // Send the pre-encoded transaction via Wagmi
-      // This preserves the exact allowlist proof that Thirdweb generated
-      writeMintContract({
-        address: campaign.contractAddress,
-        abi: [{
-          name: 'claim',
-          type: 'function',
-          inputs: [
-            { name: 'receiver', type: 'address' },
-            { name: 'tokenId', type: 'uint256' },
-            { name: 'quantity', type: 'uint256' },
-            { name: 'currency', type: 'address' },
-            { name: 'pricePerToken', type: 'uint256' },
-            { name: 'allowlistProof', type: 'tuple', components: [
-              { name: 'proof', type: 'bytes32[]' },
-              { name: 'quantityLimitPerWallet', type: 'uint256' },
-              { name: 'pricePerToken', type: 'uint256' },
-              { name: 'currency', type: 'address' }
-            ]},
-            { name: 'data', type: 'bytes' }
-          ],
-          outputs: []
-        }],
-        functionName: 'claim',
-        data: encodedData // Use Thirdweb's encoded transaction data
-=======
-        quantity: BigInt(1)
-      });
-
-      console.log('📤 Encoding transaction data...');
-      
-      // Encode the transaction to get raw tx data
-      const { encode } = await import('thirdweb');
-      const encodedData = await encode(transaction);
-      
-      console.log('✅ Transaction encoded:', {
+
+      console.log("✅ Transaction encoded:", {
         to: encodedData.to,
-        data: encodedData.data?.substring(0, 10) + '...',
-        value: encodedData.value?.toString()
+        data: encodedData.data?.substring(0, 10) + "...",
+        value: encodedData.value?.toString(),
       });
 
       // Send via Wagmi's sendTransaction
@@ -414,27 +351,28 @@
         to: encodedData.to,
         data: encodedData.data,
         value: encodedData.value || 0n,
-        chainId: 8453 // Base
->>>>>>> 51f788a6
+        chainId: 8453, // Base
       });
 
-      console.log('✅ Mint transaction sent - waiting for user approval...');
+      console.log("✅ Mint transaction sent - waiting for user approval...");
       // Transaction will be handled by useEffect watching isMintConfirmed
-
     } catch (err) {
-      console.error('❌ Mint error:', err);
-      
+      console.error("❌ Mint error:", err);
+
       // Provide better error messages for common failures
-      let errorMessage = err.message || 'Failed to mint NFT';
-      
-      if (err.message?.includes('allowlist') || err.message?.includes('not eligible')) {
-        errorMessage = 'Your wallet is not on the allowlist for this mint.';
-      } else if (err.message?.includes('User rejected')) {
-        errorMessage = 'Transaction cancelled';
-      } else if (err.message?.includes('!Qty')) {
-        errorMessage = 'You have already minted or reached your limit.';
+      let errorMessage = err.message || "Failed to mint NFT";
+
+      if (
+        err.message?.includes("allowlist") ||
+        err.message?.includes("not eligible")
+      ) {
+        errorMessage = "Your wallet is not on the allowlist for this mint.";
+      } else if (err.message?.includes("User rejected")) {
+        errorMessage = "Transaction cancelled";
+      } else if (err.message?.includes("!Qty")) {
+        errorMessage = "You have already minted or reached your limit.";
       }
-      
+
       setMintError(errorMessage);
       setIsMinting(false);
     }
@@ -442,21 +380,21 @@
 
   // Handle share to Farcaster
   const handleShare = async () => {
-    console.log('🔘 Share button clicked!');
-    triggerHaptic('medium', isInFarcaster);
-    console.log('   Claim ID:', claimId);
-    console.log('   Session Token:', sessionToken ? 'Present' : 'Missing');
-    console.log('   Campaign:', campaign?.slug);
-    
+    console.log("🔘 Share button clicked!");
+    triggerHaptic("medium", isInFarcaster);
+    console.log("   Claim ID:", claimId);
+    console.log("   Session Token:", sessionToken ? "Present" : "Missing");
+    console.log("   Campaign:", campaign?.slug);
+
     if (!claimId) {
-      console.error('❌ No claim ID available');
-      setMintError('Claim ID not found. Please refresh and try again.');
+      console.error("❌ No claim ID available");
+      setMintError("Claim ID not found. Please refresh and try again.");
       return;
     }
 
     if (!sessionToken) {
-      console.error('❌ No session token available');
-      setMintError('Session token not found. Please refresh and try again.');
+      console.error("❌ No session token available");
+      setMintError("Session token not found. Please refresh and try again.");
       return;
     }
 
@@ -465,64 +403,69 @@
       setMintError(null);
 
       // Get share config from campaign metadata
-      const shareText = campaign.metadata?.shareText || 
+      const shareText =
+        campaign.metadata?.shareText ||
         `Just minted ${campaign.title}! 🎨\n\nMint yours and claim tokens 👇`;
-      
+
       // Prepend mint page URL to show custom OG image
       const mintPageUrl = `${window.location.origin}/mint/${slug}`;
       const additionalEmbeds = campaign.metadata?.shareEmbeds || [];
       const shareEmbeds = [mintPageUrl, ...additionalEmbeds];
 
-      console.log('📤 Sharing to Farcaster...');
-      console.log('   Text:', shareText);
-      console.log('   Embeds:', shareEmbeds);
+      console.log("📤 Sharing to Farcaster...");
+      console.log("   Text:", shareText);
+      console.log("   Embeds:", shareEmbeds);
 
       // Open Farcaster compose window
       const shareResult = await shareToFarcaster({
         text: shareText,
         embeds: shareEmbeds,
-        isInFarcaster
+        isInFarcaster,
       });
 
-      console.log('🔍 Share result:', shareResult);
+      console.log("🔍 Share result:", shareResult);
 
       if (shareResult) {
-        console.log('✅ Share window opened');
+        console.log("✅ Share window opened");
 
         // Mark as shared in backend (unlocks claim button)
-        const markSharedResponse = await fetch(`/api/nft-mints/claims/${claimId}/mark-shared`, {
-          method: 'POST',
-          headers: {
-            'Content-Type': 'application/json',
-            'Authorization': `Bearer ${sessionToken}`
-          },
-          body: JSON.stringify({})
-        });
+        const markSharedResponse = await fetch(
+          `/api/nft-mints/claims/${claimId}/mark-shared`,
+          {
+            method: "POST",
+            headers: {
+              "Content-Type": "application/json",
+              Authorization: `Bearer ${sessionToken}`,
+            },
+            body: JSON.stringify({}),
+          }
+        );
 
         if (markSharedResponse.ok) {
-          console.log('✅ Marked as shared');
+          console.log("✅ Marked as shared");
           setHasShared(true);
           setShowShareModal(false); // Close modal
-          
+
           // Auto-scroll to show Claim button
           setTimeout(() => {
-            console.log('📜 Scrolling to show Claim button...');
+            console.log("📜 Scrolling to show Claim button...");
             window.scrollTo({
               top: document.documentElement.scrollHeight,
-              behavior: 'smooth'
+              behavior: "smooth",
             });
           }, 400);
         } else {
           const errorData = await markSharedResponse.json();
-          console.error('❌ Failed to mark as shared:', errorData);
-          setMintError(`Failed to mark share: ${errorData.error || 'Unknown error'}`);
+          console.error("❌ Failed to mark as shared:", errorData);
+          setMintError(
+            `Failed to mark share: ${errorData.error || "Unknown error"}`
+          );
         }
       } else {
-        console.log('ℹ️ Share window not opened (user may have cancelled)');
+        console.log("ℹ️ Share window not opened (user may have cancelled)");
       }
-
     } catch (err) {
-      console.error('❌ Share error:', err);
+      console.error("❌ Share error:", err);
       setMintError(`Share failed: ${err.message}`);
     } finally {
       setIsSharing(false);
@@ -531,91 +474,93 @@
 
   // Handle token claim using Wagmi (same as Ambassador program)
   const handleClaim = async () => {
-    console.log('💰 Claim button clicked!');
-    triggerHaptic('medium', isInFarcaster);
-    
+    console.log("💰 Claim button clicked!");
+    triggerHaptic("medium", isInFarcaster);
+
     if (!claimId || !sessionToken) {
-      setClaimError('Missing claim data. Please refresh and try again.');
+      setClaimError("Missing claim data. Please refresh and try again.");
       return;
     }
 
     try {
       setClaimError(null);
 
-      console.log('📡 Fetching claim data from API...');
+      console.log("📡 Fetching claim data from API...");
 
       // Get claim signature and params from backend
-      const claimDataResponse = await fetch(`/api/nft-mints/claims/${claimId}/claim-data`, {
-        headers: {
-          'Authorization': `Bearer ${sessionToken}`
+      const claimDataResponse = await fetch(
+        `/api/nft-mints/claims/${claimId}/claim-data`,
+        {
+          headers: {
+            Authorization: `Bearer ${sessionToken}`,
+          },
         }
-      });
+      );
 
       if (!claimDataResponse.ok) {
         const errorData = await claimDataResponse.json();
-        throw new Error(errorData.error || 'Failed to fetch claim data');
+        throw new Error(errorData.error || "Failed to fetch claim data");
       }
 
       const { claimData } = await claimDataResponse.json();
-      console.log('✅ Claim data received:', claimData);
+      console.log("✅ Claim data received:", claimData);
 
       // Convert to BigInt (same as Ambassador program)
       const reqWithBigInt = {
         uid: claimData.req.uid,
         tokenAddress: claimData.req.tokenAddress,
         expirationTimestamp: BigInt(claimData.req.expirationTimestamp),
-        contents: claimData.req.contents.map(content => ({
+        contents: claimData.req.contents.map((content) => ({
           recipient: content.recipient,
-          amount: BigInt(content.amount)
-        }))
+          amount: BigInt(content.amount),
+        })),
       };
 
-      console.log('📝 Prepared claim request');
+      console.log("📝 Prepared claim request");
 
       // Airdrop contract ABI (same as Ambassador program)
       const airdropABI = [
         {
-          name: 'airdropERC20WithSignature',
-          type: 'function',
+          name: "airdropERC20WithSignature",
+          type: "function",
           inputs: [
             {
-              name: 'req',
-              type: 'tuple',
+              name: "req",
+              type: "tuple",
               components: [
-                { name: 'uid', type: 'bytes32' },
-                { name: 'tokenAddress', type: 'address' },
-                { name: 'expirationTimestamp', type: 'uint256' },
+                { name: "uid", type: "bytes32" },
+                { name: "tokenAddress", type: "address" },
+                { name: "expirationTimestamp", type: "uint256" },
                 {
-                  name: 'contents',
-                  type: 'tuple[]',
+                  name: "contents",
+                  type: "tuple[]",
                   components: [
-                    { name: 'recipient', type: 'address' },
-                    { name: 'amount', type: 'uint256' }
-                  ]
-                }
-              ]
+                    { name: "recipient", type: "address" },
+                    { name: "amount", type: "uint256" },
+                  ],
+                },
+              ],
             },
-            { name: 'signature', type: 'bytes' }
+            { name: "signature", type: "bytes" },
           ],
-          outputs: []
-        }
+          outputs: [],
+        },
       ];
 
       // Call Wagmi writeContract (triggers wallet approval)
-      console.log('📤 Calling writeContract...');
+      console.log("📤 Calling writeContract...");
       writeClaimContract({
         address: claimData.contractAddress,
         abi: airdropABI,
-        functionName: 'airdropERC20WithSignature',
-        args: [reqWithBigInt, claimData.signature]
+        functionName: "airdropERC20WithSignature",
+        args: [reqWithBigInt, claimData.signature],
       });
 
-      console.log('✅ Claim transaction sent - waiting for user approval...');
+      console.log("✅ Claim transaction sent - waiting for user approval...");
       // Transaction will be handled by useEffect watching isClaimConfirmed
-
     } catch (err) {
-      console.error('❌ Claim error:', err);
-      setClaimError(err.message || 'Failed to claim tokens');
+      console.error("❌ Claim error:", err);
+      setClaimError(err.message || "Failed to claim tokens");
     }
   };
 
@@ -636,11 +581,13 @@
     return (
       <div className="flex items-center justify-center min-h-screen">
         <div className="text-center">
-          <p className="text-red-500 text-xl mb-4">❌ {error || 'Campaign not found'}</p>
+          <p className="text-red-500 text-xl mb-4">
+            ❌ {error || "Campaign not found"}
+          </p>
           <button
             onClick={() => {
-              triggerHaptic('medium', isInFarcaster);
-              router.push('/');
+              triggerHaptic("medium", isInFarcaster);
+              router.push("/");
             }}
             className="px-6 py-3 bg-white text-black rounded-lg hover:bg-gray-200"
           >
@@ -653,8 +600,8 @@
 
   // Calculate if user can mint (include Wagmi transaction states)
   const isMintingProcess = isMinting || isMintTxPending || isMintConfirming;
-  const canMint = (userStatus?.canMint !== false) && !isMintingProcess;
-  
+  const canMint = userStatus?.canMint !== false && !isMintingProcess;
+
   // Calculate if user is claiming (include Wagmi transaction states)
   const isClaimingProcess = isClaimTxPending || isClaimConfirming;
 
@@ -664,8 +611,8 @@
       <div className="mb-2 text-center">
         <button
           onClick={() => {
-            triggerHaptic('light', isInFarcaster);
-            router.push('/');
+            triggerHaptic("light", isInFarcaster);
+            router.push("/");
           }}
           className="text-gray-400 hover:text-white inline-block"
         >
@@ -713,10 +660,12 @@
             className="object-contain"
           />
         </div>
-        
+
         <div className="space-y-3 text-gray-300 text-center">
-          <p className="text-lg font-bold text-white">Where Tokens Meet Merch</p>
-          
+          <p className="text-lg font-bold text-white">
+            Where Tokens Meet Merch
+          </p>
+
           <div className="space-y-2 text-left">
             <div className="flex items-start gap-2">
               <span className="text-sm">✅</span>
@@ -724,21 +673,29 @@
             </div>
             <div className="flex items-start gap-2">
               <span className="text-sm">✅</span>
-              <span className="text-sm">Shop with 1200+ coins across 20+ chains</span>
+              <span className="text-sm">
+                Shop with 1200+ coins across 20+ chains
+              </span>
             </div>
             <div className="flex items-start gap-2">
               <span className="text-sm">✅</span>
-              <span className="text-sm">Free daily spins w/ leaderboard & raffles</span>
+              <span className="text-sm">
+                Free daily spins w/ leaderboard & raffles
+              </span>
             </div>
             <div className="flex items-start gap-2">
               <span className="text-sm">✅</span>
-              <span className="text-sm">Win $mintedmerch, gift cards, & merch</span>
+              <span className="text-sm">
+                Win $mintedmerch, gift cards, & merch
+              </span>
             </div>
           </div>
         </div>
 
         <div className="p-4 bg-gray-900 rounded-lg space-y-2">
-          <h3 className="text-lg font-bold text-center">Become a Merch Mogul 🤌</h3>
+          <h3 className="text-lg font-bold text-center">
+            Become a Merch Mogul 🤌
+          </h3>
           <ul className="text-sm text-gray-400 space-y-1 ml-4">
             <li>• Exclusive Collab Partner Access</li>
             <li>• Custom Merch Orders</li>
@@ -759,24 +716,34 @@
               disabled={!canMint}
               className={`w-full py-4 rounded-xl text-xl font-bold transition-all ${
                 canMint
-                  ? 'bg-white text-black hover:bg-gray-200 hover:scale-105'
-                  : 'bg-gray-700 text-gray-500 cursor-not-allowed'
+                  ? "bg-white text-black hover:bg-gray-200 hover:scale-105"
+                  : "bg-gray-700 text-gray-500 cursor-not-allowed"
               }`}
             >
-              {isMintConfirming ? 'Confirming...' : isMintTxPending ? 'Approve in wallet...' : isMinting ? 'Preparing...' : canMint ? 'Claim FREE Mint 📟' : '❌ Mint Unavailable'}
+              {isMintConfirming
+                ? "Confirming..."
+                : isMintTxPending
+                ? "Approve in wallet..."
+                : isMinting
+                ? "Preparing..."
+                : canMint
+                ? "Claim FREE Mint 📟"
+                : "❌ Mint Unavailable"}
             </button>
-            
+
             {mintError && (
               <div className="p-4 bg-red-900/50 border border-red-500 rounded-lg text-red-200">
                 {mintError}
               </div>
             )}
 
-            {!canMint && campaign.maxSupply && campaign.totalMints >= campaign.maxSupply && (
-              <p className="text-center text-gray-400">
-                Maximum supply reached ({campaign.maxSupply} mints)
-              </p>
-            )}
+            {!canMint &&
+              campaign.maxSupply &&
+              campaign.totalMints >= campaign.maxSupply && (
+                <p className="text-center text-gray-400">
+                  Maximum supply reached ({campaign.maxSupply} mints)
+                </p>
+              )}
           </>
         )}
 
@@ -786,9 +753,11 @@
             <div className="text-center space-y-2">
               <div className="text-4xl">🎉</div>
               <h3 className="text-2xl font-bold">NFT Minted!</h3>
-              <p className="text-gray-300">Share your mint to claim $mintedmerch</p>
+              <p className="text-gray-300">
+                Share your mint to claim $mintedmerch
+              </p>
             </div>
-            
+
             <button
               onClick={handleShare}
               disabled={isSharing}
@@ -802,8 +771,16 @@
               ) : (
                 <>
                   {/* Official Farcaster Logo (2024 rebrand) */}
-                  <svg className="w-5 h-5" viewBox="0 0 520 457" fill="none" xmlns="http://www.w3.org/2000/svg">
-                    <path d="M519.801 0V61.6809H458.172V123.31H477.054V123.331H519.801V456.795H416.57L416.507 456.49L363.832 207.03C358.81 183.251 345.667 161.736 326.827 146.434C307.988 131.133 284.255 122.71 260.006 122.71H259.8C235.551 122.71 211.818 131.133 192.979 146.434C174.139 161.736 160.996 183.259 155.974 207.03L103.239 456.795H0V123.323H42.7471V123.31H61.6262V61.6809H0V0H519.801Z" fill="currentColor"/>
+                  <svg
+                    className="w-5 h-5"
+                    viewBox="0 0 520 457"
+                    fill="none"
+                    xmlns="http://www.w3.org/2000/svg"
+                  >
+                    <path
+                      d="M519.801 0V61.6809H458.172V123.31H477.054V123.331H519.801V456.795H416.57L416.507 456.49L363.832 207.03C358.81 183.251 345.667 161.736 326.827 146.434C307.988 131.133 284.255 122.71 260.006 122.71H259.8C235.551 122.71 211.818 131.133 192.979 146.434C174.139 161.736 160.996 183.259 155.974 207.03L103.239 456.795H0V123.323H42.7471V123.31H61.6262V61.6809H0V0H519.801Z"
+                      fill="currentColor"
+                    />
                   </svg>
                   Share to Farcaster (Required)
                 </>
@@ -820,7 +797,11 @@
               disabled={isClaimingProcess}
               className="w-full py-4 bg-[#3eb489] hover:bg-[#359970] text-white rounded-xl text-xl font-bold disabled:bg-gray-600 disabled:cursor-not-allowed transition-all"
             >
-              {isClaimConfirming ? 'Confirming...' : isClaimTxPending ? 'Approve in wallet...' : 'Claim $mintedmerch'}
+              {isClaimConfirming
+                ? "Confirming..."
+                : isClaimTxPending
+                ? "Approve in wallet..."
+                : "Claim $mintedmerch"}
             </button>
 
             {claimError && (
@@ -840,7 +821,7 @@
                 {/* ASCII Success Message */}
                 <div className="text-center">
                   <pre className="text-xs leading-snug">
-{`╔═══════════════════════════════╗
+                    {`╔═══════════════════════════════╗
 ║  BEEP BEEP 📟 QUEST COMPLETED ✓║
 ║   WELCOME TO MINTED MERCH     ║
 ╚═══════════════════════════════╝`}
@@ -849,15 +830,19 @@
 
                 {/* Rewards Display */}
                 <div className="border-2 border-[#77fb82] p-3 bg-black/50">
-                  <p className="text-sm mb-2">{'>'} REWARDS_CLAIMED</p>
+                  <p className="text-sm mb-2">{">"} REWARDS_CLAIMED</p>
                   <div className="space-y-1.5 text-sm">
                     <p className="flex justify-between">
                       <span>TOKENS:</span>
-                      <span className="text-white font-bold">100,000 $MINTEDMERCH</span>
+                      <span className="text-white font-bold">
+                        100,000 $MINTEDMERCH
+                      </span>
                     </p>
                     <p className="flex justify-between">
                       <span>NFT:</span>
-                      <span className="text-white font-bold">1x WEN BEEPER MERCH</span>
+                      <span className="text-white font-bold">
+                        1x WEN BEEPER MERCH
+                      </span>
                     </p>
                     <p className="flex justify-between">
                       <span>STATUS:</span>
@@ -868,29 +853,38 @@
 
                 {/* What's Next Terminal Section */}
                 <div className="space-y-1.5 text-sm">
-                  <p className="text-white font-bold mb-1.5">{'>'} AVAILABLE_ACTIONS</p>
-                  
+                  <p className="text-white font-bold mb-1.5">
+                    {">"} AVAILABLE_ACTIONS
+                  </p>
+
                   {/* Daily Spin */}
                   <div className="border border-[#77fb82] p-2 bg-black/30">
-                    <p className="font-bold mb-1 text-sm">{'[1]'} FREE_SPINS</p>
+                    <p className="font-bold mb-1 text-sm">{"[1]"} FREE_SPINS</p>
                     <p className="text-xs leading-snug">
-                      Spin daily, earn points, climb the leaderboard, and get entered into random raffles to win tokens, gift cards & FREE merch!
+                      Spin daily, earn points, climb the leaderboard, and get
+                      entered into random raffles to win tokens, gift cards &
+                      FREE merch!
                     </p>
                   </div>
 
                   {/* Shop Merch */}
                   <div className="border border-[#77fb82] p-2 bg-black/30">
-                    <p className="font-bold mb-1 text-sm">{'[2]'} SHOP_MERCH</p>
+                    <p className="font-bold mb-1 text-sm">{"[2]"} SHOP_MERCH</p>
                     <p className="text-xs leading-snug">
-                      Earn bonus points for merch purchases & multipliers for holding $mintedmerch.
+                      Earn bonus points for merch purchases & multipliers for
+                      holding $mintedmerch.
                     </p>
                   </div>
 
                   {/* Staking */}
                   <div className="border border-[#77fb82] p-2 bg-black/30">
-                    <p className="font-bold mb-1 text-sm">{'[3]'} STAKE_TOKENS</p>
+                    <p className="font-bold mb-1 text-sm">
+                      {"[3]"} STAKE_TOKENS
+                    </p>
                     <p className="text-xs leading-snug">
-                      Stake to earn SOON! Hold 50M+ $mintedmerch → Earn Merch Mogul status → Unlock perks, discounts & group chat access.
+                      Stake to earn SOON! Hold 50M+ $mintedmerch → Earn Merch
+                      Mogul status → Unlock perks, discounts & group chat
+                      access.
                     </p>
                   </div>
                 </div>
@@ -900,31 +894,33 @@
             {/* Terminal-style Buttons */}
             <button
               onClick={() => {
-                triggerHaptic('medium', isInFarcaster);
-                router.push('/');
+                triggerHaptic("medium", isInFarcaster);
+                router.push("/");
               }}
               className="w-full py-3 bg-[#77fb82] text-black rounded font-bold text-sm hover:bg-[#66ea71] transition-all border-2 border-[#77fb82] font-mono"
             >
-              {'>'} RUN FREE_SPIN
+              {">"} RUN FREE_SPIN
             </button>
 
             <button
               onClick={() => {
-                triggerHaptic('medium', isInFarcaster);
-                router.push('/');
+                triggerHaptic("medium", isInFarcaster);
+                router.push("/");
               }}
               className="w-full py-3 bg-black text-[#77fb82] rounded font-bold text-sm hover:bg-gray-900 transition-all border-2 border-[#77fb82] font-mono"
             >
-              {'>'} SHOP_MERCH
+              {">"} SHOP_MERCH
             </button>
           </div>
         )}
       </div>
 
-
       {/* Share Modal (Displayed as overlay when showShareModal is true) */}
       {showShareModal && (
-        <div className="fixed inset-0 bg-black/90 flex items-center justify-center p-4 z-50" style={{ pointerEvents: 'auto' }}>
+        <div
+          className="fixed inset-0 bg-black/90 flex items-center justify-center p-4 z-50"
+          style={{ pointerEvents: "auto" }}
+        >
           <div className="bg-black border border-gray-800 rounded-2xl p-8 max-w-md w-full space-y-6">
             <div className="text-center space-y-2">
               <div className="text-5xl">🎉</div>
@@ -934,13 +930,17 @@
 
             <button
               onClick={(e) => {
-                console.log('🖱️ Share button CLICKED!', { isSharing, claimId, sessionToken: !!sessionToken });
+                console.log("🖱️ Share button CLICKED!", {
+                  isSharing,
+                  claimId,
+                  sessionToken: !!sessionToken,
+                });
                 e.preventDefault();
                 e.stopPropagation();
                 handleShare();
               }}
               disabled={isSharing}
-              style={{ pointerEvents: isSharing ? 'none' : 'auto' }}
+              style={{ pointerEvents: isSharing ? "none" : "auto" }}
               className="w-full py-4 bg-[#6A3CFF] text-white rounded-xl font-bold hover:bg-[#5A2FE6] disabled:bg-gray-600 disabled:cursor-not-allowed transition-all flex items-center justify-center gap-3"
             >
               {isSharing ? (
@@ -951,8 +951,16 @@
               ) : (
                 <>
                   {/* Official Farcaster Logo (2024 rebrand) */}
-                  <svg className="w-5 h-5" viewBox="0 0 520 457" fill="none" xmlns="http://www.w3.org/2000/svg">
-                    <path d="M519.801 0V61.6809H458.172V123.31H477.054V123.331H519.801V456.795H416.57L416.507 456.49L363.832 207.03C358.81 183.251 345.667 161.736 326.827 146.434C307.988 131.133 284.255 122.71 260.006 122.71H259.8C235.551 122.71 211.818 131.133 192.979 146.434C174.139 161.736 160.996 183.259 155.974 207.03L103.239 456.795H0V123.323H42.7471V123.31H61.6262V61.6809H0V0H519.801Z" fill="currentColor"/>
+                  <svg
+                    className="w-5 h-5"
+                    viewBox="0 0 520 457"
+                    fill="none"
+                    xmlns="http://www.w3.org/2000/svg"
+                  >
+                    <path
+                      d="M519.801 0V61.6809H458.172V123.31H477.054V123.331H519.801V456.795H416.57L416.507 456.49L363.832 207.03C358.81 183.251 345.667 161.736 326.827 146.434C307.988 131.133 284.255 122.71 260.006 122.71H259.8C235.551 122.71 211.818 131.133 192.979 146.434C174.139 161.736 160.996 183.259 155.974 207.03L103.239 456.795H0V123.323H42.7471V123.31H61.6262V61.6809H0V0H519.801Z"
+                      fill="currentColor"
+                    />
                   </svg>
                   Share to Farcaster
                 </>
@@ -963,4 +971,4 @@
       )}
     </div>
   );
-}
+}